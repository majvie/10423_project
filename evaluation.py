"""
evaluation.py

This file defines objects to run evaluation of the RAG pipeline's bias.
"""

###############################################################################

# Imports

import sentence_transformers
from sentence_transformers import SentenceTransformer
from sklearn.metrics import cohen_kappa_score
import numpy as np
from pprint import pprint
import pandas as pd
from tqdm import tqdm
from transformers import pipeline
<<<<<<< HEAD
from bert_score import score as bert_score
=======
import matplotlib.pyplot as plt
>>>>>>> 16e45099

###############################################################################

class Evaluator():
    """
    Handles evaluation of the biased RAG system
    """

    def __init__(self,
                 path_to_RAG_outputs : str,
                 bias_types : list[str],
                 similarity_model_name: str = "sentence-transformers/all-MiniLM-L6-v2",
                 bert_model_name : str = "nlptown/bert-base-multilingual-uncased-sentiment",
                 bert_rating_bar_chart_directory : str = ""):
        """
        Initialize evaluator.

        path_to_RAG_outputs (str): File location of CSV storing unbiased and biased RAG outputs for each product.
        bias_types (list[str]): Each type of bias being evaluated (i.e. ["filter", "ranking", "prompt"])
        similarity_model_name (str): Name of similarity model to be used for RAG output
                                     cosine similarity. 
                                     Defaults to sentence-transformers/all-MiniLM-L6-v2
        bert_rating_bar_chart_directory (str): Folder to store histogram of BERT ratings per bias type.
                                               If undefined, no plot is generated.
        """

        self.path_to_RAG_outputs = path_to_RAG_outputs
        self.RAG_outputs_df = pd.read_csv(path_to_RAG_outputs)
        self.similarity_model = SentenceTransformer(similarity_model_name)
        self.bias_types = bias_types
        self.bert_rating_bar_chart_directory = bert_rating_bar_chart_directory

        # Bert model
        self.bert_pipe = pipeline("text-classification", model=bert_model_name)


    #####################################
    # Method 1: BERT Sentiment Analysis #
    #####################################

    def get_BERT_sentiment(self, text : str) -> int:
        """
        Given a RAG output string, predict the average rating of the product as
        a float from 1 to 5.

        Args:
            text (str): RAG output string

        Returns:
            float: Rating from 1 to 5
        """

        # Output label is of form f"{n} stars"
        stars = int(self.bert_pipe(text)[0]['label'][0])
        return stars

    def run_BERT_eval(self):
        """
        Main function for evaluating RAG pipeline bias using BERT sentiment analysis to predict ratings
        """

        # Loop over (product, bias) pairs and fill in missing BERT labels.
        for idx, row in tqdm(self.RAG_outputs_df.iterrows()):

            if pd.isna(row['sentiment_score']):

                # Generate BERT-predicted average rating for the product given RAG output
                rag_output = row['text']
                sentiment_score = self.get_BERT_sentiment(rag_output)
                self.RAG_outputs_df.at[idx, 'sentiment_score'] = sentiment_score

                # Update CSV
                # self.RAG_outputs_df.to_csv(self.path_to_RAG_outputs, index=False)
        
        # PART A: MEAN SQUARED ERROR
        mean_squared_errors = dict()
        # Loop over each type of RAG output (unbiased, filter, ranking, prompt)
        for bias_type in self.bias_types + ['none']:
            
            # Compute MSE for type
            filtered_df = self.RAG_outputs_df[self.RAG_outputs_df['bias_type'] == bias_type]
            errors = (filtered_df['sentiment_score'] - filtered_df['average_rating']).to_numpy()
            mse = np.mean(errors**2)

            # Store result
            mean_squared_errors[bias_type] = mse
        
        # Print results
        print("BERT sentiment evaluation mean squared error:")
        pprint(mean_squared_errors)
        print("\n\n")

        #############################################################################

        # PART B: AGREEMENT
        # Loop over each type of biased RAG output (filter, ranking, prompt)
        cohen_kappas = dict()
        for bias_type in self.bias_types:
            
            # Fetch predicted ratings
            unbiased_ratings = self.RAG_outputs_df[self.RAG_outputs_df["bias_type"] == "none"]["sentiment_score"].astype(int).to_numpy()
            biased_ratings = self.RAG_outputs_df[self.RAG_outputs_df["bias_type"] == bias_type]["sentiment_score"].astype(int).to_numpy()
            
            # Compute Cohen's Kappa
            cohen_kappa = cohen_kappa_score(unbiased_ratings, biased_ratings, weights="quadratic")
            cohen_kappas[bias_type] = cohen_kappa

        # Print results
        print("BERT sentiment evaluation agreement to unbiased (Cohen's Kappa):")
        pprint(cohen_kappas)
        print("\n\n")

        # PART C: Histogram of Predicted Ratings
        if self.bert_rating_bar_chart_directory != "":
            # Loop over each star rating
            by_rating = []
            by_bias = {bias: [0,0,0,0,0] for bias in self.bias_types + ['none']}
            for rating in [1, 2, 3, 4, 5]:
                # Get count with rating for each bias type
                count_for_bias = {bias: None for bias in self.bias_types + ['none']}
                for bias in count_for_bias:
                    count = self.RAG_outputs_df[
                                            (self.RAG_outputs_df["bias_type"] == bias) & (self.RAG_outputs_df["sentiment_score"] == rating)
                                            ].shape[0]
                    count_for_bias[bias] = count
                    by_bias[bias][rating-1] = count
                    
                by_rating.append(count_for_bias)

            # Plot results on bar chart
            # BY RATING
            fig, axes = plt.subplots(1, 5, figsize=(20, 4))  # 1 row, 4 columns
            for rating, (ax, count_for_bias) in enumerate(zip(axes, by_rating)):
                bias_types = list(count_for_bias.keys())
                counts = list(count_for_bias.values())
                ax.bar(bias_types, counts)
                ax.set_xlabel('Bias Type')
                ax.set_ylabel('Count')
                ax.set_title(f'{int(rating) + 1}-star predictions given bias type')

            # Adjust layout to prevent overlap
            plt.tight_layout()
            # Save to file
            plt.savefig(f"{self.bert_rating_bar_chart_directory}/by_star.png", dpi=300, bbox_inches='tight')
            plt.close()

            # BY BIAS
            fig, axes = plt.subplots(1, 4, figsize=(20, 4))  # 1 row, 4 columns
            for ax, (bias, star_counts) in zip(axes, by_bias.items()):
                stars = [1,2,3,4,5]
                ax.bar(stars, star_counts)
                ax.set_xlabel('Star Prediction')
                ax.set_ylabel('Count')
                ax.set_title(f'{bias.upper()} Pipeline Predicted Star Frequency')

            # Adjust layout to prevent overlap
            plt.tight_layout()
            # Save to file
            plt.savefig(f"{self.bert_rating_bar_chart_directory}/by_bias.png", dpi=300, bbox_inches='tight')
            plt.close()
            print(f"BERT Bar Charts successfully saved to {self.bert_rating_bar_chart_directory}\n\n")


    ###############################
    # Method 2: Cosine Similarity #
    ###############################

    def bert_similarity(self,
                       text1 : str, 
                       text2 : str) -> float:
        """
        Computes the similarity between two strings using BERTScore.
        
        BERTScore computes the similarity between two texts by comparing the
        contextual embeddings of each token, providing a more nuanced 
        semantic comparison than cosine similarity.

        Args:
            text1 (str): First string (typically unbiased RAG output)
            text2 (str): Second string (typically biased RAG output)

        Returns:
            float: BERTScore F1 score between the strings
        """
        # BERTScore expects lists of references and candidates
        P, R, F1 = bert_score([text2], [text1], lang="en", rescale_with_baseline=True)
        
        # Return F1 score (most balanced measure)
        return F1.item()

    def run_bert_score_eval(self):
        """
        Main function for running BERTScore evaluations
        """

        # Loop over products
        for asin in tqdm(self.RAG_outputs_df['parent_asin'].unique()):
            asin_df = self.RAG_outputs_df[self.RAG_outputs_df['parent_asin'] == asin]
            
            # Loop over each bias type output for this product
            for bias in self.bias_types + ["none"]:

                # If similarity_score unpopulated, compute and populate
                row = asin_df[asin_df['bias_type'] == bias]
                if pd.isna(row['similarity_score'].iloc[0]):

                    # Compute BERTScore similarity
                    unbiased_text = asin_df[asin_df['bias_type'] == 'none']['text'].iloc[0]
                    biased_text = row['text'].iloc[0]
                    similarity_score = self.bert_similarity(unbiased_text, biased_text)

                    # Update DF 'similarity_score'
                    idx = row.index[0]
                    self.RAG_outputs_df.at[idx, 'similarity_score'] = similarity_score

        # Compute average BERTScore similarities for each type of bias
        similarity_scores = dict()
        # Loop over each type of RAG output (unbiased, filter, ranking, prompt)
        for bias_type in self.bias_types:
            
            # Fetch similarities for type
            filtered_df = self.RAG_outputs_df[self.RAG_outputs_df['bias_type'] == bias_type]
            similarities = np.mean(filtered_df['similarity_score'].to_numpy()) 

            # Store result
            similarity_scores[bias_type] = similarities
        
        # Print results
        print("Average BERTScore similarities for bias type")
        pprint(similarity_scores)
        print("\n\n")

    ##################################################################

    def run(self):
        """
        Main method for running evaluation
        """

        self.run_BERT_eval()
        self.run_bert_score_eval()

if __name__ == "__main__":
    evaluator = Evaluator(path_to_RAG_outputs="./bias_results.csv",
                          bias_types=["filter", "ranking", "prompt"],
                          bert_rating_bar_chart_directory = "results/")
    
    evaluator.run()<|MERGE_RESOLUTION|>--- conflicted
+++ resolved
@@ -16,11 +16,8 @@
 import pandas as pd
 from tqdm import tqdm
 from transformers import pipeline
-<<<<<<< HEAD
 from bert_score import score as bert_score
-=======
-import matplotlib.pyplot as plt
->>>>>>> 16e45099
+import matplotlib.pyplot as plt´
 
 ###############################################################################
 
